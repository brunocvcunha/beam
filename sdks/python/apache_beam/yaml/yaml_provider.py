#
# Licensed to the Apache Software Foundation (ASF) under one or more
# contributor license agreements.  See the NOTICE file distributed with
# this work for additional information regarding copyright ownership.
# The ASF licenses this file to You under the Apache License, Version 2.0
# (the "License"); you may not use this file except in compliance with
# the License.  You may obtain a copy of the License at
#
#    http://www.apache.org/licenses/LICENSE-2.0
#
# Unless required by applicable law or agreed to in writing, software
# distributed under the License is distributed on an "AS IS" BASIS,
# WITHOUT WARRANTIES OR CONDITIONS OF ANY KIND, either express or implied.
# See the License for the specific language governing permissions and
# limitations under the License.
#

"""This module defines Providers usable from yaml, which is a specification
for where to find and how to invoke services that vend implementations of
various PTransforms."""

import collections
import hashlib
import inspect
import json
import logging
import os
import re
import shutil
import subprocess
import sys
import urllib.parse
from typing import Any
from typing import Callable
from typing import Dict
from typing import Iterable
from typing import Mapping
from typing import Optional

import docstring_parser
import yaml
from yaml.loader import SafeLoader

import apache_beam as beam
import apache_beam.dataframe.io
import apache_beam.io
import apache_beam.transforms.util
from apache_beam.portability.api import schema_pb2
from apache_beam.transforms import external
from apache_beam.transforms import window
from apache_beam.transforms.fully_qualified_named_transform import FullyQualifiedNamedTransform
from apache_beam.typehints import schemas
from apache_beam.typehints import trivial_inference
from apache_beam.typehints.schemas import named_tuple_to_schema
from apache_beam.typehints.schemas import typing_to_runner_api
from apache_beam.utils import python_callable
from apache_beam.utils import subprocess_server
from apache_beam.version import __version__ as beam_version


class Provider:
  """Maps transform types names and args to concrete PTransform instances."""
  def available(self) -> bool:
    """Returns whether this provider is available to use in this environment."""
    raise NotImplementedError(type(self))

  def cache_artifacts(self) -> Optional[Iterable[str]]:
    raise NotImplementedError(type(self))

  def provided_transforms(self) -> Iterable[str]:
    """Returns a list of transform type names this provider can handle."""
    raise NotImplementedError(type(self))

  def config_schema(self, type):
    return None

  def description(self, type):
    return None

  def requires_inputs(self, typ: str, args: Mapping[str, Any]) -> bool:
    """Returns whether this transform requires inputs.

    Specifically, if this returns True and inputs are not provided than an error
    will be thrown.

    This is best-effort, primarily for better and earlier error messages.
    """
    return not typ.startswith('Read')

  def create_transform(
      self,
      typ: str,
      args: Mapping[str, Any],
      yaml_create_transform: Callable[
          [Mapping[str, Any], Iterable[beam.PCollection]], beam.PTransform]
  ) -> beam.PTransform:
    """Creates a PTransform instance for the given transform type and arguments.
    """
    raise NotImplementedError(type(self))

  def underlying_provider(self):
    """If this provider is simply a proxy to another provider, return the
    provider that should actually be used for affinity checking.
    """
    return self

  def affinity(self, other: "Provider"):
    """Returns a value approximating how good it would be for this provider
    to be used immediately following a transform from the other provider
    (e.g. to encourage fusion).
    """
    # TODO(yaml): This is a very rough heuristic. Consider doing better.
    # E.g. we could look at the the expected environments themselves.
    # Possibly, we could provide multiple expansions and have the runner itself
    # choose the actual implementation based on fusion (and other) criteria.
    a = self.underlying_provider()
    b = other.underlying_provider()
    return a._affinity(b) + b._affinity(a)

  def _affinity(self, other: "Provider"):
    if self is other or self == other:
      return 100
    elif type(self) == type(other):
      return 10
    else:
      return 0


def as_provider(name, provider_or_constructor):
  if isinstance(provider_or_constructor, Provider):
    return provider_or_constructor
  else:
    return InlineProvider({name: provider_or_constructor})


def as_provider_list(name, lst):
  if not isinstance(lst, list):
    return as_provider_list(name, [lst])
  return [as_provider(name, x) for x in lst]


class ExternalProvider(Provider):
  """A Provider implemented via the cross language transform service."""
  _provider_types: Dict[str, Callable[..., Provider]] = {}

  def __init__(self, urns, service):
    self._urns = urns
    self._service = service
    self._schema_transforms = None

  def provided_transforms(self):
    return self._urns.keys()

  def schema_transforms(self):
    if callable(self._service):
      self._service = self._service()
    if self._schema_transforms is None:
      try:
        self._schema_transforms = {
            config.identifier: config
            for config in external.SchemaAwareExternalTransform.discover(
                self._service, ignore_errors=True)
        }
      except Exception:
        # It's possible this service doesn't vend schema transforms.
        self._schema_transforms = {}
    return self._schema_transforms

  def config_schema(self, type):
    if self._urns[type] in self.schema_transforms():
      return named_tuple_to_schema(
          self.schema_transforms()[self._urns[type]].configuration_schema)

  def description(self, type):
    if self._urns[type] in self.schema_transforms():
      return self.schema_transforms()[self._urns[type]].description

  def requires_inputs(self, typ, args):
    if self._urns[typ] in self.schema_transforms():
      return bool(self.schema_transforms()[self._urns[typ]].inputs)
    else:
      return super().requires_inputs(typ, args)

  def create_transform(self, type, args, yaml_create_transform):
    if callable(self._service):
      self._service = self._service()
    urn = self._urns[type]
    if urn in self.schema_transforms():
      return external.SchemaAwareExternalTransform(
          urn, self._service, rearrange_based_on_discovery=True, **args)
    else:
      return type >> self.create_external_transform(urn, args)

  def create_external_transform(self, urn, args):
    return external.ExternalTransform(
        urn,
        external.ImplicitSchemaPayloadBuilder(args).payload(),
        self._service)

  @classmethod
  def provider_from_spec(cls, spec):
    from apache_beam.yaml.yaml_transform import SafeLineLoader
    for required in ('type', 'transforms'):
      if required not in spec:
        raise ValueError(
            f'Missing {required} in provider '
            f'at line {SafeLineLoader.get_line(spec)}')
    urns = SafeLineLoader.strip_metadata(spec['transforms'])
    type = spec['type']
    config = SafeLineLoader.strip_metadata(spec.get('config', {}))
    extra_params = set(SafeLineLoader.strip_metadata(spec).keys()) - {
        'transforms', 'type', 'config'
    }
    if extra_params:
      raise ValueError(
          f'Unexpected parameters in provider of type {type} '
          f'at line {SafeLineLoader.get_line(spec)}: {extra_params}')
    if config.get('version', None) == 'BEAM_VERSION':
      config['version'] = beam_version
    if type in cls._provider_types:
      try:
        return cls._provider_types[type](urns, **config)
      except Exception as exn:
        raise ValueError(
            f'Unable to instantiate provider of type {type} '
            f'at line {SafeLineLoader.get_line(spec)}: {exn}') from exn
    else:
      raise NotImplementedError(
          f'Unknown provider type: {type} '
          f'at line {SafeLineLoader.get_line(spec)}.')

  @classmethod
  def register_provider_type(cls, type_name):
    def apply(constructor):
      cls._provider_types[type_name] = constructor
      return constructor

    return apply


@ExternalProvider.register_provider_type('javaJar')
def java_jar(urns, jar: str):
  if not os.path.exists(jar):
    parsed = urllib.parse.urlparse(jar)
    if not parsed.scheme or not parsed.netloc:
      raise ValueError(f'Invalid path or url: {jar}')
  return ExternalJavaProvider(urns, lambda: jar)


@ExternalProvider.register_provider_type('mavenJar')
def maven_jar(
    urns,
    *,
    artifact_id,
    group_id,
    version,
    repository=subprocess_server.JavaJarServer.MAVEN_CENTRAL_REPOSITORY,
    classifier=None,
    appendix=None):
  return ExternalJavaProvider(
      urns,
      lambda: subprocess_server.JavaJarServer.path_to_maven_jar(
          artifact_id=artifact_id,
          group_id=group_id,
          version=version,
          repository=repository,
          classifier=classifier,
          appendix=appendix))


@ExternalProvider.register_provider_type('beamJar')
def beam_jar(
    urns,
    *,
    gradle_target,
    appendix=None,
    version=beam_version,
    artifact_id=None):
  return ExternalJavaProvider(
      urns,
      lambda: subprocess_server.JavaJarServer.path_to_beam_jar(
          gradle_target=gradle_target, version=version, artifact_id=artifact_id)
  )


@ExternalProvider.register_provider_type('docker')
def docker(urns, **config):
  raise NotImplementedError()


@ExternalProvider.register_provider_type('remote')
class RemoteProvider(ExternalProvider):
  _is_available = None

  def __init__(self, urns, address: str):
    super().__init__(urns, service=address)

  def available(self):
    if self._is_available is None:
      try:
        with external.ExternalTransform.service(self._service) as service:
          service.ready(1)
          self._is_available = True
      except Exception:
        self._is_available = False
    return self._is_available

  def cache_artifacts(self):
    pass


class ExternalJavaProvider(ExternalProvider):
  def __init__(self, urns, jar_provider):
    super().__init__(
        urns, lambda: external.JavaJarExpansionService(jar_provider()))
    self._jar_provider = jar_provider

  def available(self):
    # pylint: disable=subprocess-run-check
    return subprocess.run(['which', 'java'],
                          capture_output=True).returncode == 0

  def cache_artifacts(self):
    return [self._jar_provider()]


@ExternalProvider.register_provider_type('python')
def python(urns, packages=()):
  if packages:
    return ExternalPythonProvider(urns, packages)
  else:
    return InlineProvider({
        name:
        python_callable.PythonCallableWithSource.load_from_source(constructor)
        for (name, constructor) in urns.items()
    })


@ExternalProvider.register_provider_type('pythonPackage')
class ExternalPythonProvider(ExternalProvider):
  def __init__(self, urns, packages):
    super().__init__(urns, PypiExpansionService(packages))

  def available(self):
    return True  # If we're running this script, we have Python installed.

  def cache_artifacts(self):
    return [self._service._venv()]

  def create_external_transform(self, urn, args):
    # Python transforms are "registered" by fully qualified name.
    if not re.match(r'^[\w.]*$', urn):
      # Treat it as source.
      args = {'source': urn, **args}
      urn = '__constructor__'
    return external.ExternalTransform(
        "beam:transforms:python:fully_qualified_named",
        external.ImplicitSchemaPayloadBuilder({
            'constructor': urn,
            'kwargs': args,
        }).payload(),
        self._service)

  def _affinity(self, other: "Provider"):
    if isinstance(other, InlineProvider):
      return 50
    else:
      return super()._affinity(other)


# This is needed because type inference can't handle *args, **kwargs forwarding.
# TODO(BEAM-24755): Add support for type inference of through kwargs calls.
def fix_pycallable():
  from apache_beam.transforms.ptransform import label_from_callable

  def default_label(self):
    src = self._source.strip()
    last_line = src.split('\n')[-1]
    if last_line[0] != ' ' and len(last_line) < 72:
      return last_line
    return label_from_callable(self._callable)

  def _argspec_fn(self):
    return self._callable

  python_callable.PythonCallableWithSource.default_label = default_label
  python_callable.PythonCallableWithSource._argspec_fn = property(_argspec_fn)

  original_infer_return_type = trivial_inference.infer_return_type

  def infer_return_type(fn, *args, **kwargs):
    if isinstance(fn, python_callable.PythonCallableWithSource):
      fn = fn._callable
    return original_infer_return_type(fn, *args, **kwargs)

  trivial_inference.infer_return_type = infer_return_type

  original_fn_takes_side_inputs = (
      apache_beam.transforms.util.fn_takes_side_inputs)

  def fn_takes_side_inputs(fn):
    if isinstance(fn, python_callable.PythonCallableWithSource):
      fn = fn._callable
    return original_fn_takes_side_inputs(fn)

  apache_beam.transforms.util.fn_takes_side_inputs = fn_takes_side_inputs


class InlineProvider(Provider):
  def __init__(self, transform_factories, no_input_transforms=()):
    self._transform_factories = transform_factories
    self._no_input_transforms = set(no_input_transforms)

  def available(self):
    return True

  def cache_artifacts(self):
    pass

  def provided_transforms(self):
    return self._transform_factories.keys()

  def config_schema(self, typ):
    factory = self._transform_factories[typ]
    if isinstance(factory, type) and issubclass(factory, beam.PTransform):
      # https://bugs.python.org/issue40897
      params = dict(inspect.signature(factory.__init__).parameters)
      if 'self' in params:
        del params['self']
    else:
      params = inspect.signature(factory).parameters

    def type_of(p):
      t = p.annotation
      if t == p.empty:
        return Any
      else:
        return t

    docs = {
        param.arg_name: param.description
        for param in self.get_docs(typ).params
    }

    names_and_types = [
        (name, typing_to_runner_api(type_of(p))) for name, p in params.items()
    ]
    return schema_pb2.Schema(
        fields=[
            schema_pb2.Field(name=name, type=type, description=docs.get(name))
            for (name, type) in names_and_types
        ])

  def description(self, typ):
    def empty_if_none(s):
      return s or ''

    docs = self.get_docs(typ)
    return (
        empty_if_none(docs.short_description) +
        ('\n\n' if docs.blank_after_short_description else '\n') +
        empty_if_none(docs.long_description)).strip() or None

  def get_docs(self, typ):
    docstring = self._transform_factories[typ].__doc__ or ''
    # These "extra" docstring parameters are not relevant for YAML and mess
    # up the parsing.
    docstring = re.sub(
        r'Pandas Parameters\s+-----.*', '', docstring, flags=re.S)
    return docstring_parser.parse(
        docstring, docstring_parser.DocstringStyle.GOOGLE)

  def create_transform(self, type, args, yaml_create_transform):
    return self._transform_factories[type](**args)

  def to_json(self):
    return {'type': "InlineProvider"}

  def requires_inputs(self, typ, args):
    if typ in self._no_input_transforms:
      return False
    elif hasattr(self._transform_factories[typ], '_yaml_requires_inputs'):
      return self._transform_factories[typ]._yaml_requires_inputs
    else:
      return super().requires_inputs(typ, args)


class MetaInlineProvider(InlineProvider):
  def create_transform(self, type, args, yaml_create_transform):
    return self._transform_factories[type](yaml_create_transform, **args)


class SqlBackedProvider(Provider):
  def __init__(
      self,
      transforms: Mapping[str, Callable[..., beam.PTransform]],
      sql_provider: Optional[Provider] = None):
    self._transforms = transforms
    if sql_provider is None:
      sql_provider = beam_jar(
          urns={'Sql': 'beam:external:java:sql:v1'},
          gradle_target='sdks:java:extensions:sql:expansion-service:shadowJar')
    self._sql_provider = sql_provider

  def sql_provider(self):
    return self._sql_provider

  def provided_transforms(self):
    return self._transforms.keys()

  def available(self):
    return self.sql_provider().available()

  def cache_artifacts(self):
    return self.sql_provider().cache_artifacts()

  def underlying_provider(self):
    return self.sql_provider()

  def to_json(self):
    return {'type': "SqlBackedProvider"}

  def create_transform(
      self, typ: str, args: Mapping[str, Any],
      yaml_create_transform: Any) -> beam.PTransform:
    return self._transforms[typ](
        lambda query: self.sql_provider().create_transform(
            'Sql', {'query': query}, yaml_create_transform),
        **args)


PRIMITIVE_NAMES_TO_ATOMIC_TYPE = {
    py_type.__name__: schema_type
    for (py_type, schema_type) in schemas.PRIMITIVE_TO_ATOMIC_TYPE.items()
    if py_type.__module__ != 'typing'
}


def element_to_rows(e):
  if isinstance(e, dict):
    return dicts_to_rows(e)
  else:
    return beam.Row(element=dicts_to_rows(e))


def dicts_to_rows(o):
  if isinstance(o, dict):
    return beam.Row(**{k: dicts_to_rows(v) for k, v in o.items()})
  elif isinstance(o, list):
    return [dicts_to_rows(e) for e in o]
  else:
    return o


class YamlProviders:
  @staticmethod
  def create(elements: Iterable[Any], reshuffle: Optional[bool] = True):
    """Creates a collection containing a specified set of elements.

    This transform always produces schema'd data. For example::

        type: Create
        config:
          elements: [1, 2, 3]

    will result in an output with three elements with a schema of
    Row(element=int) whereas YAML/JSON-style mappings will be interpreted
    directly as Beam rows, e.g.::

        type: Create
        config:
          elements:
             - {first: 0, second: {str: "foo", values: [1, 2, 3]}}
             - {first: 1, second: {str: "bar", values: [4, 5, 6]}}

    will result in a schema of the form (int, Row(string, List[int])).
    
    This can also be expressed as YAML:
        type: Create
        config:
          elements:
            - first: 0
              second:
                str: "foo"
                 values: [1, 2, 3]
            - first: 1
              second:
                str: "bar"
                 values: [4, 5, 6]
    Args:
        elements: The set of elements that should belong to the PCollection.
            YAML/JSON-style mappings will be interpreted as Beam rows.
<<<<<<< HEAD
            Primitives will be mapped to rows with a single "element" field.
        reshuffle (optional): Whether to introduce a reshuffle (to possibly
=======
        reshuffle: (optional) Whether to introduce a reshuffle (to possibly
>>>>>>> 5eeffc77
            redistribute the work) if there is more than one element in the
            collection. Defaults to True.
    """
    return beam.Create([element_to_rows(e) for e in elements],
                       reshuffle=reshuffle is not False)

  # Or should this be posargs, args?
  # pylint: disable=dangerous-default-value
  @staticmethod
  def fully_qualified_named_transform(
      constructor: str,
      args: Optional[Iterable[Any]] = (),
      kwargs: Optional[Mapping[str, Any]] = {}):
    """A Python PTransform identified by fully qualified name.

    This allows one to import, construct, and apply any Beam Python transform.
    This can be useful for using transforms that have not yet been exposed
    via a YAML interface. Note, however, that conversion may be required if this
    transform does not accept or produce Beam Rows.

    For example::

        type: PyTransform
        config:
           constructor: apache_beam.pkg.mod.SomeClass
           args: [1, 'foo']
           kwargs:
             baz: 3

    can be used to access the transform
    `apache_beam.pkg.mod.SomeClass(1, 'foo', baz=3)`.

    Args:
        constructor: Fully qualified name of a callable used to construct the
            transform.  Often this is a class such as
            `apache_beam.pkg.mod.SomeClass` but it can also be a function or
            any other callable that returns a PTransform.
        args: A list of parameters to pass to the callable as positional
            arguments.
        kwargs: A list of parameters to pass to the callable as keyword
            arguments.
    """
    with FullyQualifiedNamedTransform.with_filter('*'):
      return constructor >> FullyQualifiedNamedTransform(
          constructor, args, kwargs)

  # This intermediate is needed because there is no way to specify a tuple of
  # exactly zero or one PCollection in yaml (as they would be interpreted as
  # PBegin and the PCollection itself respectively).
  class Flatten(beam.PTransform):
    """Flattens multiple PCollections into a single PCollection.

    The elements of the resulting PCollection will be the (disjoint) union of
    all the elements of all the inputs.

    Note that in YAML transforms can always take a list of inputs which will
    be implicitly flattened.
    """
    def __init__(self):
      # Suppress the "label" argument from the superclass for better docs.
      # pylint: disable=useless-parent-delegation
      super().__init__()

    def expand(self, pcolls):
      if isinstance(pcolls, beam.PCollection):
        pipeline_arg = {}
        pcolls = (pcolls, )
      elif isinstance(pcolls, dict):
        pipeline_arg = {}
        pcolls = tuple(pcolls.values())
      else:
        pipeline_arg = {'pipeline': pcolls.pipeline}
        pcolls = ()
      return pcolls | beam.Flatten(**pipeline_arg)

  class WindowInto(beam.PTransform):
    # pylint: disable=line-too-long

    """A window transform assigning windows to each element of a PCollection.

    The assigned windows will affect all downstream aggregating operations,
    which will aggregate by window as well as by key.

    See [the Beam documentation on windowing](https://beam.apache.org/documentation/programming-guide/#windowing)
    for more details.

    Sizes, offsets, periods and gaps (where applicable) must be defined using
    a time unit suffix 'ms', 's', 'm', 'h' or 'd' for milliseconds, seconds,
    minutes, hours or days, respectively. If a time unit is not specified, it
    will default to 's'.

    For example::

        windowing:
           type: fixed
           size: 30s

    Note that any Yaml transform can have a
    [windowing parameter](https://github.com/apache/beam/blob/master/sdks/python/apache_beam/yaml/README.md#windowing),
    which is applied to its inputs (if any) or outputs (if there are no inputs)
    which means that explicit WindowInto operations are not typically needed.

    Args:
      windowing: the type and parameters of the windowing to perform
    """
    def __init__(self, windowing):
      self._window_transform = self._parse_window_spec(windowing)

    def expand(self, pcoll):
      return pcoll | self._window_transform

    @staticmethod
    def _parse_duration(value, name):
      time_units = {
          'ms': 0.001, 's': 1, 'm': 60, 'h': 60 * 60, 'd': 60 * 60 * 12
      }
      value, suffix = re.match(r'^(.*?)([^\d]*)$', str(value)).groups()
      # Default to seconds if time unit suffix is not defined
      if not suffix:
        suffix = 's'
      if not value:
        raise ValueError(
            f"Invalid windowing {name} value "
            f"'{suffix if not value else value}'. "
            f"Must provide numeric value.")
      if suffix not in time_units:
        raise ValueError((
            "Invalid windowing {} time unit '{}'. " +
            "Valid time units are {}.").format(
                name,
                suffix,
                ', '.join("'{}'".format(k) for k in time_units.keys())))
      return float(value) * time_units[suffix]

    @staticmethod
    def _parse_window_spec(spec):
      spec = dict(spec)
      window_type = spec.pop('type')
      # TODO: These are in seconds, perhaps parse duration strings meaningfully?
      if window_type == 'global':
        window_fn = window.GlobalWindows()
      elif window_type == 'fixed':
        window_fn = window.FixedWindows(
            YamlProviders.WindowInto._parse_duration(spec.pop('size'), 'size'),
            YamlProviders.WindowInto._parse_duration(
                spec.pop('offset', 0), 'offset'))
      elif window_type == 'sliding':
        window_fn = window.SlidingWindows(
            YamlProviders.WindowInto._parse_duration(spec.pop('size'), 'size'),
            YamlProviders.WindowInto._parse_duration(
                spec.pop('period'), 'period'),
            YamlProviders.WindowInto._parse_duration(
                spec.pop('offset', 0), 'offset'))
      elif window_type == 'sessions':
        window_fn = window.Sessions(
            YamlProviders.WindowInto._parse_duration(spec.pop('gap'), 'gap'))
      if spec:
        raise ValueError(f'Unknown parameters {spec.keys()}')
      # TODO: Triggering, etc.
      return beam.WindowInto(window_fn)

  @staticmethod
  def log_for_testing():
    """Logs each element of its input PCollection.

    The output of this transform is a copy of its input for ease of use in
    chain-style pipelines.
    """
    def log_and_return(x):
      logging.info(x)
      return x

    return "LogForTesting" >> beam.Map(log_and_return)

  @staticmethod
  def create_builtin_provider():
    return InlineProvider({
        'Create': YamlProviders.create,
        'LogForTesting': YamlProviders.log_for_testing,
        'PyTransform': YamlProviders.fully_qualified_named_transform,
        'Flatten': YamlProviders.Flatten,
        'WindowInto': YamlProviders.WindowInto,
    },
                          no_input_transforms=('Create', ))


class PypiExpansionService:
  """Expands transforms by fully qualified name in a virtual environment
  with the given dependencies.
  """
  VENV_CACHE = os.path.expanduser("~/.apache_beam/cache/venvs")

  def __init__(self, packages, base_python=sys.executable):
    self._packages = packages
    self._base_python = base_python

  @classmethod
  def _key(cls, base_python, packages):
    return json.dumps({
        'binary': base_python, 'packages': sorted(packages)
    },
                      sort_keys=True)

  @classmethod
  def _path(cls, base_python, packages):
    return os.path.join(
        cls.VENV_CACHE,
        hashlib.sha256(cls._key(base_python,
                                packages).encode('utf-8')).hexdigest())

  @classmethod
  def _create_venv_from_scratch(cls, base_python, packages):
    venv = cls._path(base_python, packages)
    if not os.path.exists(venv):
      try:
        subprocess.run([base_python, '-m', 'venv', venv], check=True)
        venv_python = os.path.join(venv, 'bin', 'python')
        venv_pip = os.path.join(venv, 'bin', 'pip')
        subprocess.run([venv_python, '-m', 'ensurepip'], check=True)
        subprocess.run([venv_pip, 'install'] + packages, check=True)
        with open(venv + '-requirements.txt', 'w') as fout:
          fout.write('\n'.join(packages))
      except:  # pylint: disable=bare-except
        if os.path.exists(venv):
          shutil.rmtree(venv, ignore_errors=True)
        raise
    return venv

  @classmethod
  def _create_venv_from_clone(cls, base_python, packages):
    venv = cls._path(base_python, packages)
    if not os.path.exists(venv):
      try:
        clonable_venv = cls._create_venv_to_clone(base_python)
        clonable_python = os.path.join(clonable_venv, 'bin', 'python')
        subprocess.run(
            [clonable_python, '-m', 'clonevirtualenv', clonable_venv, venv],
            check=True)
        venv_pip = os.path.join(venv, 'bin', 'pip')
        subprocess.run([venv_pip, 'install'] + packages, check=True)
        with open(venv + '-requirements.txt', 'w') as fout:
          fout.write('\n'.join(packages))
      except:  # pylint: disable=bare-except
        if os.path.exists(venv):
          shutil.rmtree(venv, ignore_errors=True)
        raise
    return venv

  @classmethod
  def _create_venv_to_clone(cls, base_python):
    if '.dev' in beam_version:
      base_venv = os.path.dirname(os.path.dirname(base_python))
      print('Cloning dev environment from', base_venv)
    return cls._create_venv_from_scratch(
        base_python,
        [
            'apache_beam[dataframe,gcp,test,yaml]==' + beam_version,
            'virtualenv-clone'
        ])

  def _venv(self):
    return self._create_venv_from_clone(self._base_python, self._packages)

  def __enter__(self):
    venv = self._venv()
    self._service_provider = subprocess_server.SubprocessServer(
        external.ExpansionAndArtifactRetrievalStub,
        [
            os.path.join(venv, 'bin', 'python'),
            '-m',
            'apache_beam.runners.portability.expansion_service_main',
            '--port',
            '{{PORT}}',
            '--fully_qualified_name_glob=*',
            '--pickle_library=cloudpickle',
            '--requirements_file=' + os.path.join(venv + '-requirements.txt')
        ])
    self._service = self._service_provider.__enter__()
    return self._service

  def __exit__(self, *args):
    self._service_provider.__exit__(*args)
    self._service = None


@ExternalProvider.register_provider_type('renaming')
class RenamingProvider(Provider):
  def __init__(self, transforms, mappings, underlying_provider, defaults=None):
    if isinstance(underlying_provider, dict):
      underlying_provider = ExternalProvider.provider_from_spec(
          underlying_provider)
    self._transforms = transforms
    self._underlying_provider = underlying_provider
    for transform in transforms.keys():
      if transform not in mappings:
        raise ValueError(f'Missing transform {transform} in mappings.')
    self._mappings = self.expand_mappings(mappings)
    self._defaults = defaults or {}

  @staticmethod
  def expand_mappings(mappings):
    if not isinstance(mappings, dict):
      raise ValueError(
          "RenamingProvider mappings must be dict of transform "
          "mappings.")
    for key, value in mappings.items():
      if isinstance(value, str):
        if value not in mappings.keys():
          raise ValueError(
              "RenamingProvider transform mappings must be dict or "
              "specify transform that has mappings within same "
              "provider.")
        mappings[key] = mappings[value]
    return mappings

  def available(self) -> bool:
    return self._underlying_provider.available()

  def provided_transforms(self) -> Iterable[str]:
    return self._transforms.keys()

  def config_schema(self, type):
    underlying_schema = self._underlying_provider.config_schema(
        self._transforms[type])
    if underlying_schema is None:
      return None
    defaults = self._defaults.get(type, {})
    underlying_schema_fields = {f.name: f for f in underlying_schema.fields}
    missing = set(self._mappings[type].values()) - set(
        underlying_schema_fields.keys())
    if missing:
      raise ValueError(
          f"Mapping destinations {missing} for {type} are not in the "
          f"underlying config schema {list(underlying_schema_fields.keys())}")

    def with_name(
        original: schema_pb2.Field, new_name: str) -> schema_pb2.Field:
      result = schema_pb2.Field()
      result.CopyFrom(original)
      result.name = new_name
      return result

    return schema_pb2.Schema(
        fields=[
            with_name(underlying_schema_fields[dest], src)
            for (src, dest) in self._mappings[type].items()
            if dest not in defaults
        ])

  def description(self, typ):
    return self._underlying_provider.description(self._transforms[typ])

  def requires_inputs(self, typ, args):
    return self._underlying_provider.requires_inputs(
        self._transforms[typ], args)

  def create_transform(
      self,
      typ: str,
      args: Mapping[str, Any],
      yaml_create_transform: Callable[
          [Mapping[str, Any], Iterable[beam.PCollection]], beam.PTransform]
  ) -> beam.PTransform:
    """Creates a PTransform instance for the given transform type and arguments.
    """
    mappings = self._mappings[typ]
    remapped_args = {
        mappings.get(key, key): value
        for key, value in args.items()
    }
    for key, value in self._defaults.get(typ, {}).items():
      if key not in remapped_args:
        remapped_args[key] = value
    return self._underlying_provider.create_transform(
        self._transforms[typ], remapped_args, yaml_create_transform)

  def _affinity(self, other):
    raise NotImplementedError(
        'Should not be calling _affinity directly on this provider.')

  def underlying_provider(self):
    return self._underlying_provider.underlying_provider()

  def cache_artifacts(self):
    self._underlying_provider.cache_artifacts()


def parse_providers(provider_specs):
  providers = collections.defaultdict(list)
  for provider_spec in provider_specs:
    provider = ExternalProvider.provider_from_spec(provider_spec)
    for transform_type in provider.provided_transforms():
      providers[transform_type].append(provider)
      # TODO: Do this better.
      provider.to_json = lambda result=provider_spec: result
  return providers


def merge_providers(*provider_sets):
  result = collections.defaultdict(list)
  for provider_set in provider_sets:
    if isinstance(provider_set, Provider):
      provider = provider_set
      provider_set = {
          transform_type: [provider]
          for transform_type in provider.provided_transforms()
      }
    elif isinstance(provider_set, list):
      provider_set = merge_providers(*provider_set)
    for transform_type, providers in provider_set.items():
      result[transform_type].extend(providers)
  return result


def standard_providers():
  from apache_beam.yaml.yaml_combine import create_combine_providers
  from apache_beam.yaml.yaml_mapping import create_mapping_providers
  from apache_beam.yaml.yaml_io import io_providers
  with open(os.path.join(os.path.dirname(__file__),
                         'standard_providers.yaml')) as fin:
    standard_providers = yaml.load(fin, Loader=SafeLoader)

  return merge_providers(
      YamlProviders.create_builtin_provider(),
      create_mapping_providers(),
      create_combine_providers(),
      io_providers(),
      parse_providers(standard_providers))<|MERGE_RESOLUTION|>--- conflicted
+++ resolved
@@ -574,7 +574,7 @@
              - {first: 1, second: {str: "bar", values: [4, 5, 6]}}
 
     will result in a schema of the form (int, Row(string, List[int])).
-    
+
     This can also be expressed as YAML:
         type: Create
         config:
@@ -590,12 +590,8 @@
     Args:
         elements: The set of elements that should belong to the PCollection.
             YAML/JSON-style mappings will be interpreted as Beam rows.
-<<<<<<< HEAD
             Primitives will be mapped to rows with a single "element" field.
-        reshuffle (optional): Whether to introduce a reshuffle (to possibly
-=======
         reshuffle: (optional) Whether to introduce a reshuffle (to possibly
->>>>>>> 5eeffc77
             redistribute the work) if there is more than one element in the
             collection. Defaults to True.
     """
