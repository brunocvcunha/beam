--- conflicted
+++ resolved
@@ -237,388 +237,3 @@
   </div>
 </blockquote>
 
-<<<<<<< HEAD
-<a class="arrow-list-header" data-toggle="collapse" href="#collapseOverview" role="button" aria-expanded="false"        aria-controls="collapseOverview">
-   {{< figure src="/images/arrow-icon_list.svg">}}
-
-## Overview
-
-</a>
-
-<div class="collapse dont-collapse-sm" id="collapseOverview">
-
-Apache Beam is a very welcoming and collaborative community, and there are lots of opportunities to contribute, [both code and non-code](https://beam.apache.org/contribute/). You can, for example:
-
-- ask or answer questions on [user@beam.apache.org](/community/contact-us/) or
-[stackoverflow](https://stackoverflow.com/questions/tagged/apache-beam)
- - review proposed design ideas on [dev@beam.apache.org](/community/contact-us/)
- - improve the documentation
- - file [bug reports](https://issues.apache.org/jira/projects/BEAM/issues)
- - test releases
- - review [changes](https://github.com/apache/beam/pulls)
- - write new examples
- - improve your favorite language SDK (Java, Python, Go, etc)
- - improve specific runners (Apache Flink, Apache Spark, Google
-   Cloud Dataflow, etc)
- - improve or add IO connectors
- - add new transform libraries (statistics, ML, image processing, etc)
- - work on the core programming model (read more about what a Beam pipeline is and how it runs here in [Documentation](https://beam.apache.org/documentation/basics/))
- - improve the developer experience (for example, Windows guides)
- - add answers to the [contribution FAQ](
- https://cwiki.apache.org/confluence/display/BEAM/Contributor+FAQ)
- - organize local meetups of users or contributors to Apache Beam
-
-Below is a tutorial for contributing code to Beam, covering our tools and typical process in
-detail.
-
-</div>
-
-## Get Started
-
-### Connect with the Beam community
-
-1. Consider [subscribing to the dev@beam.apache.org](https://beam.apache.org/community/contact-us/) mailing list, especially if you plan to make more than one change or the change will be large. All decisions are consensus-based and happen on the public mailing list.
-1. (Optionally) Join the [#beam channel of the ASF Slack](https://beam.apache.org/community/contact-us/).
-1. Create an account on [Beam issue tracker (JIRA)](https://issues.apache.org/jira/projects/BEAM/issues)
-   (anyone can do this).
-
-### Accounts and Permissions
-
-- [Beam issue tracker (JIRA)](https://issues.apache.org/jira/projects/BEAM/issues):
-  Anyone can access it and browse issues. Anyone can register an account and login
-  to create issues or add comments. Only contributors can be assigned issues. If
-  you want to be assigned issues, a PMC member can add you to the project contributor
-  group.  Email the [dev@beam.apache.org](/community/contact-us)
-  to ask to be added as a contributor in the Beam issue tracker, and include your ASF Jira username.
-
-- [Beam Wiki Space](https://cwiki.apache.org/confluence/display/BEAM/Apache+Beam):
-  Anyone has read access. If you wish to contribute changes, please create an account and request edit access on the
-  [dev@beam.apache.org](https://beam.apache.org/community/contact-us) mailing list (include your Wiki account user ID).
-
-- Pull requests can only be merged by a
-  [Beam committer](https://home.apache.org/phonebook.html?pmc=beam).
-
-- [Voting on a release](https://www.apache.org/foundation/voting.html): Everyone can vote. Only
-  [Beam PMC](https://home.apache.org/phonebook.html?pmc=beam) members should mark their votes as binding.
-
-### Communication
-
-All communication is expected to align with the [Code of Conduct](https://www.apache.org/foundation/policies/conduct).
-
-Discussion about contributing code to Beam happens on the [dev@beam.apache.org mailing list](https://beam.apache.org/community/contact-us/). Introduce yourself!
-
-Questions can be asked on the [#beam channel of the ASF Slack](https://beam.apache.org/community/contact-us/). Introduce yourself!
-
-<a class="arrow-list-header" data-toggle="collapse" href="#collapseContributing" role="button" aria-expanded="false" aria-controls="collapseContributing">
-
-{{< figure src="/images/arrow-icon_list.svg">}}
-
-## Before You Begin
-
-</a>
-
-### Prerequisites
-
-- A [GitHub](https://github.com/) account.
-- A Linux, macOS, or Microsoft Windows development environment.
-- Java JDK 8 installed.
-- [Docker](https://www.docker.com/) installed for some tasks including building worker containers and testing changes to this website locally.
-- For SDK Development:
-   - [Go](https://golang.org) 1.12 or later installed for Go SDK development.
-   - Python 3.x interpreters. You will need Python interpreters for all Python versions supported by Beam.
-     Interpreters should be installed and available in shell via `python3.x` commands. For more information, see:
-     Python installation tips in [Developer Wiki](https://cwiki.apache.org/confluence/display/BEAM/Python+Tips#PythonTips-InstallingPythoninterpreters).
-- For large contributions, a signed [Individual Contributor License.
-  Agreement](https://www.apache.org/licenses/icla.pdf) (ICLA) to the Apache
-  Software Foundation (ASF).
-
-### Share Your Intent
-1. Find or create an issue in the [Beam issue tracker (JIRA)](https://issues.apache.org/jira/projects/BEAM/issues).
-   Tracking your work in an issue will avoid duplicated or conflicting work, and provide
-   a place for notes. Later, your pull request will be linked to the issue as well. You can find the [Jira beginner’s guide](https://cwiki.apache.org/confluence/display/BEAM/Beam+Jira+Beginner%27s+Guide) and some useful [Jira tips](https://cwiki.apache.org/confluence/display/BEAM/Jira+Tips) in our Wiki.
-2. Assign the issue to yourself. To get the permission to do so, email
-   the [dev@beam.apache.org mailing list](https://beam.apache.org/community/contact-us)
-   to introduce yourself and to be added as a contributor in the Beam issue tracker including your
-   ASF Jira Username. For example, see [this welcome email](https://lists.apache.org/thread.html/e6018c2aaf7dc7895091434295e5b0fafe192b975e3e3761fcf0cda7@%3Cdev.beam.apache.org%3E).
-3. If your change is large or it is your first change, it is a good idea to
-   [discuss it on the dev@beam.apache.org mailing list](https://beam.apache.org/community/contact-us/).
-4. For large changes create a design doc
-   ([template](https://s.apache.org/beam-design-doc-template),
-   [examples](https://s.apache.org/beam-design-docs)) and email it to the [dev@beam.apache.org mailing list](https://beam.apache.org/community/contact-us/).
-
-### Setup Your Environment
-
-Before you begin, check out the Wiki pages. There are many useful tips about [Git](https://cwiki.apache.org/confluence/display/BEAM/Git+Tips), [Go](https://cwiki.apache.org/confluence/display/BEAM/Go+Tips), [Gradle](https://cwiki.apache.org/confluence/display/BEAM/Gradle+Tips), [Java](https://cwiki.apache.org/confluence/display/BEAM/Java+Tips), [Python](https://cwiki.apache.org/confluence/display/BEAM/Python+Tips), etc.
-
-#### Configuration Options
-You have two options for configuring your development environment:
-- Local:
-   - Manually installing the [prerequisites](https://beam.apache.org/contribute/#prerequisites).
-   - Using the automated script for Linux and macOS.
-- Container-based: using a [Docker](https://www.docker.com/) image.
-
-##### Local: Debian-based Distribution
-
-###### Manual steps
-
-To install these in a Debian-based distribution:
-1. Execute:
-
-```
-sudo apt-get install \
-   openjdk-8-jdk \
-   python-setuptools \
-   python-pip \
-   virtualenv \
-   tox \
-   docker-ce
-```
-
-2. On some systems, like Ubuntu 20.04, install these:
-
-```
-pip3 install grpcio-tools mypy-protobuf
-```
-
-3. If you you develop in GO:
-   1. Install [Go](https://golang.org/doc/install).
-   1. Check BEAM repo is in: `$GOPATH/src/github.com/apache/`
-   1. At the end, it should look like this: `$GOPATH/src/github.com/apache/beam`
-4. Once Go is installed, install goavro:
-
-```
-$ export GOPATH=`pwd`/sdks/go/examples/.gogradle/project_gopath
-$ go get github.com/linkedin/goavro
-```
-
-**Important**: gLinux users should configure their machines for sudoless Docker.
-
-###### Automated script for Linux and macOS
-
-You can install these in a Debian-based distribution for Linux or macOs using the [local-env-setup.sh](https://github.com/apache/beam/blob/master/local-env-setup.sh) script, which is part of the Beam repo. It contains:
-
-* pip3 packages
-* go packages
-* goavro
-* JDK 8
-* Python
-* Docker
-
-To install execute:
-```
-./local-env-setup.sh
-```
-
-##### Container: Docker-based
-
-Alternatively, you can use the Docker based local development environment to wrap your clone of the Beam repo
-into a container meeting the requirements above.
-
-You can start this container using the [start-build-env.sh](https://github.com/apache/beam/blob/master/start-build-env.sh) script which is part of the Beam repo.
-
-Execute:
-```
-./start-build-env.sh
-```
-
-#### Development Setup {#development-setup}
-
-1. Check [Git workflow tips](https://cwiki.apache.org/confluence/display/BEAM/Git+Tips) if you need help with git forking, cloning, branching, committing, pull requests, and squashing commits.
-
-2. Make a fork of https://github.com/apache/beam repo.
-
-3. Clone the forked repository. You can download it anywhere you like.
-```
-$ mkdir -p ~/path/to/your/folder
-$ cd ~/path/to/your/folder
-$ git clone https://github.com/forked/apache/beam
-$ cd beam
-```
-
-
-&emsp;&emsp;For **Go development**:
-
-&emsp;&emsp;We recommend putting it in your `$GOPATH` (`$HOME/go` by default on Unix systems).
-
-&emsp;&emsp;Clone the repo, and update your branch as normal:
-
-
-```
-$ git clone https://github.com/apache/beam.git
-$ cd beam
-$ git remote add <GitHub_user> git@github.com:<GitHub_user>/beam.git
-$ git fetch --all
-```
-
-&emsp;&emsp;Get or Update all the Go SDK dependencies:
- ```
-$ go get -u ./...
-```
-<br>
-
-4. Check the environment was set up correctly.
-
-&emsp;&emsp;**Option 1**: validate the Go, Java, and Python environments:
-
-&emsp;&emsp;**Important**: Make sure you have activated Python development.
-```
-./gradlew :checkSetup
-```
-
-
-&emsp;&emsp;**Option 2**: Run independent checks:
-
-&emsp;&emsp;&emsp;&emsp;For **Go development**:
-```
-export GOLANG_PROTOBUF_REGISTRATION_CONFLICT=ignore./gradlew :sdks:go:examples:wordCount
-```
-&emsp;&emsp;&emsp;&emsp;For **Python development**:
-```
-./gradlew :sdks:python:wordCount
-```
-&emsp;&emsp;&emsp;&emsp;For **Java development**:
-```
-./gradlew :examples:java:wordCount
-```
-<br>
-
-5. Familiarize yourself with gradle and the project structure.
-
-&emsp;&emsp;At the root of the git repository, run:
- ```
-$ ./gradlew projects
- ```
-&emsp;&emsp;Examine the available tasks in a project. For the default set of tasks, use:
- ```
-$ ./gradlew tasks
- ```
-&emsp;&emsp;For a given module, use:
- ```
-$ ./gradlew -p sdks/java/io/cassandra tasks
- ```
-&emsp;&emsp;For an exhaustive list of tasks, use:
- ```
-$ ./gradlew tasks --all
- ```
-6. Make sure you can build and run tests.
-
-   Since Beam is a large project, usually, you will want to limit testing to the particular module you are working on. Gradle will build just the necessary things to run those tests. For example:
- ```
-$ ./gradlew -p sdks/go check
-$ ./gradlew -p sdks/java/io/cassandra check
-$ ./gradlew -p runners/flink check
- ```
-7. Now you may want to set up your preferred IDE and other aspects of your development
-   environment. See the Developers' wiki for tips, guides, and FAQs on:
-   - [IntelliJ](https://cwiki.apache.org/confluence/display/BEAM/Using+IntelliJ+IDE)
-   - [Java](https://cwiki.apache.org/confluence/display/BEAM/Java+Tips)
-   - [Python](https://cwiki.apache.org/confluence/display/BEAM/Python+Tips)
-   - [Go](https://cwiki.apache.org/confluence/display/BEAM/Go+Tips)
-   - [Website](https://cwiki.apache.org/confluence/display/BEAM/Website+Tips)
-   - [Gradle](https://cwiki.apache.org/confluence/display/BEAM/Gradle+Tips)
-   - [Jenkins](https://cwiki.apache.org/confluence/display/BEAM/Jenkins+Tips)
-   - [FAQ](https://cwiki.apache.org/confluence/display/BEAM/Contributor+FAQ)
-
-
-## Contribute Code
-
-<div class="collapse dont-collapse-sm" id="collapseContributing">
-
-### Create a Pull Request
-
-1. Make your code change. Every source file needs to include the Apache license header. Every new dependency needs to
-   have an open source license [compatible](https://www.apache.org/legal/resolved.html#criteria) with Apache.
-
-1. Add unit tests for your change.
-
-1. Use descriptive commit messages that make it easy to identify changes and provide a clear history.
-
-1. When your change is ready to be reviewed and merged, create a pull request.
-
-1. Format commit messages and the pull request title like `[BEAM-XXX] Fixes bug in ApproximateQuantiles`,
-   where you replace BEAM-XXX with the appropriate JIRA issue.
-   This will automatically link the pull request to the issue.
-
-1. The pull request and any changes pushed to it will trigger [pre-commit
-   jobs](https://cwiki.apache.org/confluence/display/BEAM/Contribution+Testing+Guide#ContributionTestingGuide-Pre-commit). If a test fails and appears unrelated to your
-   change, you can cause tests to be re-run by adding a single line comment on your
-   PR:
-```
-retest this please
-```
-   Pull request template has a link to a [catalog of trigger phrases](https://github.com/apache/beam/blob/master/.test-infra/jenkins/README.md)
-   that start various post-commit tests suites. Use these sparingly because post-commit tests consume shared development resources.
-
-### Review Process and Releases
-
-#### Get Reviewed
-1. Pull requests can only be merged by a
-   [Beam committer](https://home.apache.org/phonebook.html?pmc=beam).
-   To find a committer for your area, either:
-    - look in the OWNERS file of the directory where you changed files, or
-    - look for similar code merges, or
-    - ask on [dev@beam.apache.org](https://beam.apache.org/community/contact-us/)
-
-   Use `R: @username` in the pull request to notify a reviewer.
-
-1. If you don't get any response in 3 business days, email the [dev@beam.apache.org mailing list](/community/contact-us) to ask for someone to look at your pull request.
-
-#### Make the Reviewer’s Job Easier
-
-1. Provide context for your changes in the associated JIRA issue and/or PR description.
-
-1. Avoid huge mega-changes.
-
-1. Review feedback typically leads to follow-up changes. It is easier to review follow-up changes when they are added as additional "fixup" commits to the
-   existing PR/branch. This allows reviewer(s) to track the incremental progress and focus on new changes,
-   and keeps comment threads attached to the code.
-   Please refrain from squashing new commits into reviewed commits before review is completed.
-   Because squashing reviewed and unreviewed commits often makes it harder to
-   see the difference between the review iterations, reviewers may ask you to unsquash new changes.
-
-1. After review is complete and the PR is accepted, fixup commits should be squashed (see [Git workflow tips](https://cwiki.apache.org/confluence/display/BEAM/Git+Tips)).
-   Beam committers [can squash](https://beam.apache.org/contribute/committer-guide/#merging-it)
-   all commits in the PR during merge, however if a PR has a mixture of independent changes that should not be squashed, and fixup commits,
-   then the PR author should help squashing fixup commits to maintain a clean commit history.
-
-#### Apache Beam Releases
-
-Apache Beam makes minor releases every 6 weeks. Apache Beam has a
-[calendar](https://calendar.google.com/calendar/embed?src=0p73sl034k80oob7seouanigd0%40group.calendar.google.com) for
-cutting the next release branch. Your change needs to be checked into master before the release branch is cut
-to make the next release.
-
-#### Stale Pull Requests
-
-The community will close stale pull requests in order to keep the project
-healthy. A pull request becomes stale after its author fails to respond to
-actionable comments for 60 days.  Author of a closed pull request is welcome to
-reopen the same pull request again in the future. The associated JIRAs will be
-unassigned from the author but will stay open.
-
-### Troubleshooting
-
-If you run into any issues, check out the [contribution FAQ](https://cwiki.apache.org/confluence/display/BEAM/Contributor+FAQ) or ask on the [dev@ mailing list](https://beam.apache.org/community/contact-us/) or [#beam channel of the ASF Slack](https://beam.apache.org/community/contact-us/).
-
-If you didn't find the information you were looking for in this guide, please
-[reach out to the Beam community](https://beam.apache.org/community/contact-us/).
-
-</div>
-
-## Find Efforts to Contribute to
-A great way to contribute is to join an existing effort. If you want to get involved but don’t have a project in mind, check our [list of open starter tasks](https://s.apache.org/beam-starter-tasks).
-For the most intensive efforts, check out the [roadmap](https://beam.apache.org/roadmap/).
-
-## Additional Resources
-Please see Beam developers’ [Wiki Contributor FAQ](https://cwiki.apache.org/confluence/display/BEAM/Contributor+FAQ) for more information.
-
-If you are contributing a ```PTransform``` to Beam, we have an extensive [PTransform Style Guide](https://beam.apache.org/contribute/ptransform-style-guide).
-
-If you are contributing a Runner to Beam, refer to the [Runner authoring guide](https://beam.apache.org/contribute/runner-guide/).
-
-Review [design documents](https://s.apache.org/beam-design-docs).
-
-You can also find out more information on the [Beam developers’ Wiki](
-https://cwiki.apache.org/confluence/display/BEAM/Apache+Beam).
-=======
->>>>>>> 3f0540ce
